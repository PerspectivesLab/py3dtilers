# -*- coding: utf-8 -*-
"""
Notes on the 3DCityDB database structure

The data is organised in the following way in the database:

- the building table contains the "abstract" building
subdivisions (building, building part)
- the thematic_surface table contains all the surface objects (wall,
roof, floor), with links to the building object it belongs to
and the geometric data in the surface_geometry table

- the cityobject table contains information about all the objects
- the surface_geometry table contains the geometry of all objects

"""

from .citym_cityobject import CityMCityObject, CityMCityObjects
from .database_accesses_batch_table_hierarchy import create_batch_table_hierarchy


class CityMBuilding(CityMCityObject):
    """
    Implementation of the Building Model objects from the CityGML model.
    """
    def __init__(self):
        super().__init__()


class CityMBuildings(CityMCityObjects):
    """
    A decorated list of CityMBuilding type objects.
    """
    # with_bth value is set to False by default. the value of this variable
    # depends on the command line optional argument "--With_BTH" of CityTiler.
    with_bth = False

<<<<<<< HEAD
    def __init__(self,objects=None):
=======
    def __init__(self, objects=None):
>>>>>>> 80035cfa
        super().__init__(objects)

    @classmethod
    def set_bth(cls):
        cls.with_bth = True

    @classmethod
    def is_bth_set(cls):
        return cls.with_bth

    @staticmethod
    def sql_query_objects(buildings):
        """
        :param buildings: a list of CityMBuilding type object that should be sought
                        in the database. When this list is empty all the objects
                        encountered in the database are returned.

        :return: a string containing the right SQL query that should be executed.
        """
        if not buildings:
            # No specific buildings were sought. We thus retrieve all the ones
            # we can find in the database:
            query = "SELECT building.id, BOX3D(cityobject.envelope) " + \
                    "FROM building JOIN cityobject ON building.id=cityobject.id " + \
                    "WHERE building.id=building.building_root_id"
        else:
            building_gmlids = [n.get_gml_id() for n in buildings]
            building_gmlids_as_string = "('" + "', '".join(building_gmlids) + "')"
            query = "SELECT building.id, BOX3D(cityobject.envelope), cityobject.gmlid " + \
                    "FROM building JOIN cityobject ON building.id=cityobject.id " + \
                    "WHERE cityobject.gmlid IN " + building_gmlids_as_string + " " + \
                    "AND building.id=building.building_root_id"

        return query

    @staticmethod
    def sql_query_geometries(buildings_ids_arg):
        """
        :param offset: the offset (a 3D "vector" of floats) by which the
                       geographical coordinates should be translated (the
                       computation is done at the GIS level).
        :param buildings_ids_arg: a formatted list of (city)gml identifier corresponding to
                            objects_type type objects whose geometries are sought.

        :return: a string containing the right SQL query that should be executed.
        """
        # Because the 3DCityDB's Building table regroups both the buildings mixed
        # with their building's sub-divisions (Building is an "abstraction"
        # from which inherits concrete building class as well building-subdivisions
        # a.k.a. parts) we must first collect all the buildings and their parts:

        query = \
            "SELECT building.building_root_id, ST_AsBinary(ST_Multi(ST_Collect( " + \
            "surface_geometry.geometry) " + \
            ")) " + \
            "FROM surface_geometry JOIN thematic_surface " + \
            "ON surface_geometry.root_id=thematic_surface.lod2_multi_surface_id " + \
            "JOIN building ON thematic_surface.building_id = building.id " + \
            "WHERE building.building_root_id IN " + buildings_ids_arg + " " + \
            "GROUP BY building.building_root_id "

            # "SELECT surface_geometry.id, ST_AsBinary(ST_Multi( " + \
            # "surface_geometry.geometry) " + \
            # ") " + \
            # "FROM surface_geometry JOIN thematic_surface " + \
            # "ON surface_geometry.root_id=thematic_surface.lod2_multi_surface_id " + \
            # "JOIN building ON thematic_surface.building_id = building.id " + \
            # "WHERE building.building_root_id IN " + buildings_ids_arg

        return query

    @staticmethod
    def create_extension(extension_name, ids):
        if CityMBuildings.is_bth_set() and extension_name == "batch_table_hierarchy":
            cityobjects_ids = "("
            for i in range(0, len(ids) - 1):
                cityobjects_ids += str(ids[i]) + ','
            cityobjects_ids += str(ids[-1]) + ')'
            return create_batch_table_hierarchy(CityMCityObjects.get_cursor(), cityobjects_ids)
        return None<|MERGE_RESOLUTION|>--- conflicted
+++ resolved
@@ -35,11 +35,7 @@
     # depends on the command line optional argument "--With_BTH" of CityTiler.
     with_bth = False
 
-<<<<<<< HEAD
-    def __init__(self,objects=None):
-=======
     def __init__(self, objects=None):
->>>>>>> 80035cfa
         super().__init__(objects)
 
     @classmethod
