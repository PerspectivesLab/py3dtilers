--- conflicted
+++ resolved
@@ -277,19 +277,11 @@
         transformer = Transformer.from_crs("EPSG:3947", "EPSG:3857")
         location = transformer.transform(location[0], location[1], location[2])
 
-<<<<<<< HEAD
-        if(placement.Axis == None):
-            axis = [0, 0, 1]
-        else:
-            axis = placement.Axis.DirectionRatios
-        if(placement.RefDirection == None):
-=======
         if(placement.Axis is None):
             axis = [0, 0, 1]
         else:
             axis = placement.Axis.DirectionRatios
         if(placement.RefDirection is None):
->>>>>>> 5916aaa1
             refDirection = [1, 0, 0]
         else:
             refDirection = placement.RefDirection.DirectionRatios
